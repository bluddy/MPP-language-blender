# MPP: a meta preprocessor that blends programming languages



MPP is a meta preprocessor. It works by helping you combine different
programming  languages and tools  in order  to pre-process  the source
code of your  documents or your programmes. In  other words, thanks to
MPP,  any programming  language  may easily  become  a preprocessing
language.

<pre>
[ document.extension.mpp ] --mpp--> [ document.extension ]
</pre>

A more classical tool is CPP, the C preprocessor.
<pre>
[ document.c ] (meta version) --cpp--> [ document.c ] (compiled version)
[ document.h ] (meta version) --cpp--> [ document.h ] (compiled version)
</pre>

MPP is more  generic than (most) existing tools. It  is intended to be
used  for any  (not  completely-insane) programming  language and  any
description language.

MPP also provides a language, which is minimal and designed to be the glue
to combining different languages. As part of its library, some builtins are
provided. They include directives such as input, ifdef, ifndef, else, elseifdef,
set, get, unset, unsetall, cmd.

MPP is implemented in OCaml. The goal is to have a preprocessor that is 
easy to extend, easy to customize, and very powerful.
It is powerful because it allows to use any programming language to programme
your document, therefore you can actually turn your document into any programme,
including nasty programmes such as viruses or bad jokes.
It is still in active development because a lot of features are still to be implemented but
it's already usable.


# Log

<<<<<<< HEAD
* 26 May 2013: new builtin: ignore
=======
* 20 May 2013: new builtin: tryget (it's a get that won't fail)
* 20 May 2013: new builtin: frag (for fragment), very useful to include parts of a file.
>>>>>>> 17f36782
* 19 May 2013: new builtins: ocamlcerror, ocamlhtml and ocamlhtmlcss.
* 19 May 2013: some bug fixes and minor enhancements.
* 16 May 2013: new command-line builtin: -set x=s
* 16 May 2013: (( and )) replace [[ and ]] as default opening/closing tokens.
* 16 May 2013: bug fixes for ifdef and ifndef builtins.
* 16 May 2013: variables should never contain a space (otherwise, it might have unexpected behaviour). In particular, for command get, spaces that follow the variable's name are ignored.
* 15 May 2013: new builtins (suggested by X. Clerc): ifdef, ifndef, else, elseifdef, error.
* 15 May 2013: minor fixes.
* 14 May 2013: new target in Makefile, for future templating-related features.
* 14 May 2013: updating mpp_charstream.ml (a new function).
* 13 May 2013: clean up on entire repository.
* 13 May 2013: software architecture refactoring.
* 13 May 2013: new features. Special commands don't start with a dash anymore: a dash is now for shell commands.
* 9-12 May 2013: improvements.
* 8 May 2013: MPP is born (it compiles and started preprocessing stuff).
* late April 2013: This project is still in development.
* late April 2013: The implementation is on-going work.
* late April 2013: The specifications are not frozen.

# Licence

MPP is under the CeCILL-B licence. You may find its whole text here:
http://www.cecill.info/licences/Licence_CeCILL-B_V1-en.html 

CeCILL-B is a BSD-like licence. So, basically, I believe it means you can do almost whatever you want with the source code of MPP, however you should refer to the contents of http://www.cecill.info/licences/Licence_CeCILL-B_V1-en.html for reliable information.

Anyhow, if you find MPP useful or have some comments, please let me know by dropping me an email :-)

# Contact

philippe.wang@cl.cam.ac.uk

<|MERGE_RESOLUTION|>--- conflicted
+++ resolved
@@ -38,12 +38,9 @@
 
 # Log
 
-<<<<<<< HEAD
 * 26 May 2013: new builtin: ignore
-=======
 * 20 May 2013: new builtin: tryget (it's a get that won't fail)
 * 20 May 2013: new builtin: frag (for fragment), very useful to include parts of a file.
->>>>>>> 17f36782
 * 19 May 2013: new builtins: ocamlcerror, ocamlhtml and ocamlhtmlcss.
 * 19 May 2013: some bug fixes and minor enhancements.
 * 16 May 2013: new command-line builtin: -set x=s
